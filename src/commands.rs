#[macro_use]
crate mod macros;

crate mod args;
crate mod autoview;
crate mod cd;
crate mod classified;
crate mod clip;
crate mod command;
crate mod config;
crate mod cp;
crate mod date;
crate mod enter;
crate mod exit;
crate mod first;
crate mod from_csv;
crate mod from_ini;
crate mod from_json;
crate mod from_toml;
crate mod from_xml;
crate mod from_yaml;
crate mod get;
crate mod lines;
crate mod ls;
crate mod next;
crate mod mkdir;
crate mod open;
crate mod pick;
crate mod plugin;
crate mod prev;
crate mod ps;
crate mod reject;
crate mod rm;
crate mod save;
crate mod shells;
crate mod size;
crate mod skip_while;
crate mod sort_by;
crate mod split_column;
crate mod split_row;
crate mod table;
crate mod tags;
crate mod to_array;
crate mod to_csv;
crate mod to_json;
crate mod to_toml;
crate mod to_yaml;
crate mod trim;
crate mod vtable;
crate mod where_;

crate use autoview::Autoview;
crate use cd::Cd;
crate use clip::Clip;
crate use command::{
    command, static_command, Command, CommandArgs, RawCommandArgs, StaticCommand,
    UnevaluatedCallInfo,
};
crate use config::Config;
<<<<<<< HEAD
crate use get::Get;
crate use open::Open;
=======
crate use cp::Copycp;
crate use date::Date;
crate use exit::Exit;
crate use open::Open;
crate use mkdir::Mkdir;
>>>>>>> 600f0f3a
crate use rm::Remove;
crate use save::Save;
crate use skip_while::SkipWhile;
crate use table::Table;
crate use vtable::VTable;
crate use where_::Where;<|MERGE_RESOLUTION|>--- conflicted
+++ resolved
@@ -22,8 +22,8 @@
 crate mod get;
 crate mod lines;
 crate mod ls;
+crate mod mkdir;
 crate mod next;
-crate mod mkdir;
 crate mod open;
 crate mod pick;
 crate mod plugin;
@@ -57,16 +57,12 @@
     UnevaluatedCallInfo,
 };
 crate use config::Config;
-<<<<<<< HEAD
-crate use get::Get;
-crate use open::Open;
-=======
 crate use cp::Copycp;
 crate use date::Date;
 crate use exit::Exit;
+crate use get::Get;
+crate use mkdir::Mkdir;
 crate use open::Open;
-crate use mkdir::Mkdir;
->>>>>>> 600f0f3a
 crate use rm::Remove;
 crate use save::Save;
 crate use skip_while::SkipWhile;
