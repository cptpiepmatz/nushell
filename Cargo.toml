[package]
authors = ["The Nushell Project Developers"]
build = "scripts/build.rs"
default-run = "nu"
description = "A new type of shell"
documentation = "https://www.nushell.sh/book/"
edition = "2024"
exclude = ["images"]
homepage = "https://www.nushell.sh"
license = "MIT"
name = "nu"
repository = "https://github.com/nushell/nushell"
rust-version = "1.88.0"
version = "0.107.1"

# See more keys and their definitions at https://doc.rust-lang.org/cargo/reference/manifest.html

[package.metadata.binstall]
pkg-url = "{ repo }/releases/download/{ version }/{ name }-{ version }-{ target }.{ archive-format }"
pkg-fmt = "tgz"

[package.metadata.binstall.overrides.x86_64-pc-windows-msvc]
pkg-fmt = "zip"

[workspace]
members = [
  "crates/nu_plugin_custom_values",
  "crates/nu_plugin_example",
  "crates/nu_plugin_formats",
  "crates/nu_plugin_gstat",
  "crates/nu_plugin_inc",
  "crates/nu_plugin_polars",
  "crates/nu_plugin_query",
  "crates/nu_plugin_stress_internals",
  "crates/nu-cli",
  "crates/nu-cmd-base",
  "crates/nu-cmd-extra",
  "crates/nu-cmd-lang",
  "crates/nu-cmd-plugin",
  "crates/nu-color-config",
  "crates/nu-command",
  "crates/nu-derive-value",
  "crates/nu-engine",
  "crates/nu-experimental",
  "crates/nu-explore",
  "crates/nu-json",
  "crates/nu-lsp",
  "crates/nu-parser",
  "crates/nu-plugin-core",
  "crates/nu-plugin-engine",
  "crates/nu-plugin-protocol",
  "crates/nu-plugin-test-support",
  "crates/nu-plugin",
  "crates/nu-pretty-hex",
  "crates/nu-protocol",
  "crates/nu-std",
  "crates/nu-system",
  "crates/nu-table",
  "crates/nu-term-grid",
  "crates/nu-test-support",
  "crates/nu-utils",
  "crates/nuon",
  "crates/nu-mcp",
]

[workspace.dependencies]
alphanumeric-sort = "1.5"
ansi-str = "0.9"
anyhow = "1.0.82"
base64 = "0.22.1"
bracoxide = "0.1.6"
<<<<<<< HEAD
brotli = "7.0"
bytemuck = "1.23"
=======
brotli = "8.0"
>>>>>>> 4eb43a00
byteorder = "1.5"
bytes = "1"
bytesize = "2.1.0"
byteyarn = "0.5"
calamine = "0.28"
chardetng = "0.1.17"
chrono = { default-features = false, version = "0.4.34" }
chrono-humanize = "0.2.3"
chrono-tz = "0.10"
crossbeam-channel = "0.5.8"
crossterm = "0.28.1"
csv = "1.3"
ctrlc = "3.4"
devicons = "0.6.12"
dialoguer = { default-features = false, version = "0.11" }
fuzzy-matcher = { version = "^0.3.7" }
digest = { default-features = false, version = "0.10" }
dirs = "5.0"
dirs-sys = "0.4"
dtparse = "2.0"
encoding_rs = "0.8"
fancy-regex = "0.16"
filesize = "0.2"
filetime = "0.2"
heck = "0.5.0"
http = "1.3.1"
human-date-parser = "0.3.0"
indexmap = "2.11"
indicatif = "0.17"
interprocess = "2.2.0"
is_executable = "1.0"
itertools = "0.14"
lean_string = { version = "0.5", features = ["serde"] }
libc = "0.2"
libproc = "0.14"
log = "0.4"
lru = "0.12"
lscolors = { version = "0.20", default-features = false }
lsp-server = "0.7.8"
lsp-types = { version = "0.97.0", features = ["proposed"] }
lsp-textdocument = "0.4.2"
mach2 = "0.4"
md5 = { version = "0.10", package = "md-5" }
miette = "7.6"
mime = "0.3.17"
mime_guess = "2.0"
mockito = { version = "1.7", default-features = false }
multipart-rs = "0.1.13"
native-tls = "0.2"
nix = { version = "0.29", default-features = false }
notify-debouncer-full = { version = "0.3", default-features = false }
nu-ansi-term = "0.50.1"
nucleo-matcher = "0.3"
num-format = "0.4"
num-traits = "0.2"
oem_cp = "2.1.0"
omnipath = "0.1"
open = "5.3"
os_pipe = { version = "1.2", features = ["io_safety"] }
parking_lot = "0.12"
pathdiff = "0.2"
percent-encoding = "2"
pretty_assertions = "1.4"
print-positions = "0.6"
proc-macro-error2 = "2.0"
proc-macro2 = "1.0"
procfs = "0.17.0"
pwd = "1.3"
quick-xml = "0.38.3"
quickcheck = "1.0"
quickcheck_macros = "1.1"
quote = "1.0"
rand = "0.9"
getrandom = "0.2" # pick same version that rand requires
rand_chacha = "0.9"
ratatui = "0.29"
rayon = "1.11"
reedline = "0.42.0"
rmp = "0.8"
rmp-serde = "1.3"
roxmltree = "0.20"
rstest = { version = "0.23", default-features = false }
rstest_reuse = "0.7"
rusqlite = "0.37"
rust-embed = "8.7.0"
# We have to fix rustls and ureq versions
# because we use unversioned api to allow users set up their own
# crypto providers (grep for "unversioned")
rustls = { version = "=0.23.28", default-features = false, features = ["std", "tls12"] }
rustls-native-certs = "0.8"
scopeguard = { version = "1.2.0" }
serde = { version = "1.0" }
serde_json = "1.0.97"
serde_urlencoded = "0.7.1"
serde_yaml = "0.9.33"
sha2 = "0.10"
strip-ansi-escapes = "0.2.1"
strum = "0.26"
strum_macros = "0.27"
syn = "2.0"
sysinfo = "0.36"
tabled = { version = "0.20", default-features = false }
tempfile = "3.23"
thiserror = "2.0.12"
titlecase = "3.6"
toml = "0.8"
trash = "5.2"
typetag = "0.2"
update-informer = { version = "1.3.0", default-features = false, features = ["github", "ureq"] }
umask = "2.1"
unicode-segmentation = "1.12"
unicode-width = "0.2"
ureq = { version = "=3.0.12", default-features = false, features = ["socks-proxy"] }
url = "2.2"
uu_cp = "0.2.2"
uu_mkdir = "0.2.2"
uu_mktemp = "0.2.2"
uu_mv = "0.2.2"
uu_touch = "0.2.2"
uu_whoami = "0.2.2"
uu_uname = "0.2.2"
uucore = "0.2.2"
uuid = "1.16.0"
v_htmlescape = "0.15.0"
wax = "0.6"
web-time = "1.1.0"
which = "8.0.0"
windows = "0.56"
windows-sys = "0.48"
winreg = "0.52"
memchr = "2.7.4"
webpki-roots = "1.0"

[workspace.lints.clippy]
# Warning: workspace lints affect library code as well as tests, so don't enable lints that would be too noisy in tests like that.
# todo = "warn"
unchecked_duration_subtraction = "warn"
used_underscore_binding = "warn"
result_large_err = "allow"
disallowed_types = "deny"

[lints]
workspace = true

[dependencies]
nu-cli = { path = "./crates/nu-cli", version = "0.107.1" }
nu-cmd-base = { path = "./crates/nu-cmd-base", version = "0.107.1" }
nu-cmd-extra = { path = "./crates/nu-cmd-extra", version = "0.107.1" }
nu-cmd-lang = { path = "./crates/nu-cmd-lang", version = "0.107.1" }
nu-cmd-plugin = { path = "./crates/nu-cmd-plugin", version = "0.107.1", optional = true }
nu-command = { path = "./crates/nu-command", version = "0.107.1", default-features = false, features = ["os"] }
nu-engine = { path = "./crates/nu-engine", version = "0.107.1" }
nu-experimental = { path = "./crates/nu-experimental", version = "0.107.1" }
nu-explore = { path = "./crates/nu-explore", version = "0.107.1" }
nu-lsp = { path = "./crates/nu-lsp/", version = "0.107.1" }
nu-parser = { path = "./crates/nu-parser", version = "0.107.1" }
nu-path = { path = "./crates/nu-path", version = "0.107.1" }
nu-plugin-engine = { path = "./crates/nu-plugin-engine", optional = true, version = "0.107.1" }
nu-protocol = { path = "./crates/nu-protocol", version = "0.107.1" }
nu-std = { path = "./crates/nu-std", version = "0.107.1" }
nu-system = { path = "./crates/nu-system", version = "0.107.1" }
nu-utils = { path = "./crates/nu-utils", version = "0.107.1" }
nu-mcp = { path = "./crates/nu-mcp", version = "0.107.1", optional = true }
reedline = { workspace = true, features = ["bashisms"] }

crossterm = { workspace = true }
ctrlc = { workspace = true }
dirs = { workspace = true }
log = { workspace = true }
miette = { workspace = true, features = ["fancy-no-backtrace", "fancy"] }
multipart-rs = { workspace = true }
serde_json = { workspace = true }
simplelog = "0.12"
time = "0.3"

[target.'cfg(not(target_os = "windows"))'.dependencies]
# Our dependencies don't use OpenSSL on Windows
openssl = { version = "0.10", features = ["vendored"], optional = true }

[target.'cfg(windows)'.build-dependencies]
winresource = "0.1"

[target.'cfg(target_family = "unix")'.dependencies]
nix = { workspace = true, default-features = false, features = [
  "signal",
  "process",
  "fs",
  "term",
] }

[dev-dependencies]
nu-test-support = { path = "./crates/nu-test-support", version = "0.107.1" }
nu-plugin-protocol = { path = "./crates/nu-plugin-protocol", version = "0.107.1" }
nu-plugin-core = { path = "./crates/nu-plugin-core", version = "0.107.1" }
assert_cmd = "2.0"
dirs = { workspace = true }
tango-bench = "0.6"
pretty_assertions = { workspace = true }
fancy-regex = { workspace = true }
rstest = { workspace = true, default-features = false }
serial_test = "3.2"
tempfile = { workspace = true }

[features]
# Enable all features while still avoiding mutually exclusive features.
# Use this if `--all-features` fails.
full = [
  "network",
  "plugin",
  "rustls-tls",
  "sqlite",
  "system-clipboard",
  "trash-support",
]

plugin = [
  # crates
  "dep:nu-cmd-plugin",
  "dep:nu-plugin-engine",

  # features
  "nu-cli/plugin",
  "nu-cmd-lang/plugin",
  "nu-command/plugin",
  "nu-engine/plugin",
  "nu-parser/plugin",
  "nu-protocol/plugin",
]

mcp = [
  "dep:nu-mcp",
  "nu-mcp/mcp",
]

network = ["nu-command/network"]
native-tls = ["nu-command/native-tls"]
rustls-tls = ["nu-command/rustls-tls"]

default = [
  "plugin",
  "trash-support",
  "sqlite",
  "network",
  "rustls-tls"
]
stable = ["default"]
# NOTE: individual features are also passed to `nu-cmd-lang` that uses them to generate the feature matrix in the `version` command

# Enable to statically link OpenSSL (perl is required, to build OpenSSL https://docs.rs/openssl/latest/openssl/);
# otherwise the system version will be used. Not enabled by default because it takes a while to build
static-link-openssl = ["dep:openssl"]

# Optional system clipboard support in `reedline`, this behavior has problematic compatibility with some systems.
# Missing X server/ Wayland can cause issues
system-clipboard = [
  "reedline/system_clipboard",
  "nu-cli/system-clipboard",
]

# Stable (Default)
trash-support = ["nu-command/trash-support"]

# SQLite commands for nushell
sqlite = [
  "nu-cli/sqlite",
  "nu-command/sqlite",
  "nu-std/sqlite",
  "nu-protocol/sqlite",
  "reedline/sqlite"
]

[profile.release]
opt-level = "s"     # Optimize for size
strip = "debuginfo"
lto = "thin"

# build with `cargo build --profile profiling`
# to analyze performance with tooling like linux perf
[profile.profiling]
inherits = "release"
strip = false
debug = true

# build with `cargo build --profile ci`
# to analyze performance with tooling like linux perf
[profile.ci]
inherits = "dev"
strip = false
debug = false

# Main nu binary
[[bin]]
name = "nu"
path = "src/main.rs"
bench = false

# To use a development version of a dependency please use a global override here
# changing versions in each sub-crate of the workspace is tedious
[patch.crates-io]
reedline = { git = "https://github.com/nushell/reedline", branch = "main" }
nu-ansi-term = {git = "https://github.com/nushell/nu-ansi-term.git", branch = "main"}

# Run all benchmarks with `cargo bench`
# Run individual benchmarks like `cargo bench -- <regex>` e.g. `cargo bench -- parse`
[[bench]]
name = "benchmarks"
harness = false<|MERGE_RESOLUTION|>--- conflicted
+++ resolved
@@ -69,12 +69,8 @@
 anyhow = "1.0.82"
 base64 = "0.22.1"
 bracoxide = "0.1.6"
-<<<<<<< HEAD
-brotli = "7.0"
+brotli = "8.0"
 bytemuck = "1.23"
-=======
-brotli = "8.0"
->>>>>>> 4eb43a00
 byteorder = "1.5"
 bytes = "1"
 bytesize = "2.1.0"
